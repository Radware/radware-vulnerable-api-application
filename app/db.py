--- conflicted
+++ resolved
@@ -19,19 +19,14 @@
     "orders": [],
     "order_items": [],
 }
-
 # Dictionary-based indexes for quick lookups
 db_users_by_id: Dict[UUID, UserInDBBase] = {}
 db_users_by_username: Dict[str, UserInDBBase] = {}
 db_users_by_email: Dict[str, UserInDBBase] = {}
 db_addresses_by_id: Dict[UUID, AddressInDBBase] = {}
-<<<<<<< HEAD
-db_credit_cards_by_id: Dict[UUID, CreditCardInDBBase] = {}
-=======
 db_addresses_by_user_id: Dict[UUID, List[AddressInDBBase]] = {}
 db_credit_cards_by_id: Dict[UUID, CreditCardInDBBase] = {}
 db_credit_cards_by_user_id: Dict[UUID, List[CreditCardInDBBase]] = {}
->>>>>>> 77a63939
 db_products_by_id: Dict[UUID, ProductInDBBase] = {}
 db_stock_by_product_id: Dict[UUID, StockInDBBase] = {}
 
@@ -64,13 +59,9 @@
     db_users_by_username.clear()
     db_users_by_email.clear()
     db_addresses_by_id.clear()
-<<<<<<< HEAD
-    db_credit_cards_by_id.clear()
-=======
     db_addresses_by_user_id.clear()
     db_credit_cards_by_id.clear()
     db_credit_cards_by_user_id.clear()
->>>>>>> 77a63939
     db_products_by_id.clear()
     db_stock_by_product_id.clear()
 
@@ -85,13 +76,13 @@
             category=product_data["category"],
             is_protected=product_data.get("is_protected", False),
         )
-        db["products"].append(product_obj)
+        db["products"].append(product_obj) # Keep populating the old list for now, if any code still uses it directly
         db_products_by_id[product_id] = product_obj
 
         stock_obj = StockInDBBase(
             product_id=product_id, quantity=product_data["stock_quantity"]
         )
-        db["stock"].append(stock_obj)
+        db["stock"].append(stock_obj) # Keep populating the old list for now
         db_stock_by_product_id[product_id] = stock_obj
 
     # Load users, addresses, and credit cards
@@ -106,7 +97,7 @@
             is_admin=user_data["is_admin"],
             is_protected=user_data.get("is_protected", False),
         )
-        db["users"].append(user_obj)
+        db["users"].append(user_obj) # Keep populating the old list for now
         db_users_by_id[user_id] = user_obj
         db_users_by_username[user_obj.username] = user_obj
         db_users_by_email[user_obj.email] = user_obj
@@ -122,13 +113,9 @@
                 is_default=addr_data["is_default"],
                 is_protected=addr_data.get("is_protected", False),
             )
-<<<<<<< HEAD
-            db["addresses"].append(addr_obj)
-            db_addresses_by_id[addr_obj.address_id] = addr_obj
-=======
+            db["addresses"].append(addr_obj) # Keep populating the old list for now
             db_addresses_by_id[addr_obj.address_id] = addr_obj
             db_addresses_by_user_id.setdefault(user_id, []).append(addr_obj)
->>>>>>> 77a63939
 
         for card_data in user_data.get("credit_cards", []):
             card_last_four = card_data["card_number_plain"][-4:]
@@ -145,13 +132,9 @@
                 is_default=card_data["is_default"],
                 is_protected=card_data.get("is_protected", False),
             )
-<<<<<<< HEAD
-            db["credit_cards"].append(card_obj)
-            db_credit_cards_by_id[card_obj.card_id] = card_obj
-=======
+            db["credit_cards"].append(card_obj) # Keep populating the old list for now
             db_credit_cards_by_id[card_obj.card_id] = card_obj
             db_credit_cards_by_user_id.setdefault(user_id, []).append(card_obj)
->>>>>>> 77a63939
     print(f"Database initialized from {json_file_path}")
 
 

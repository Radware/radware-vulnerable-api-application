--- conflicted
+++ resolved
@@ -23,13 +23,10 @@
 
 router = APIRouter()
 
-<<<<<<< HEAD
 # Minimum stock allowed for protected products when using the direct update
 # endpoint. Regular purchasing can still reduce stock normally.
 PROTECTED_STOCK_MINIMUM = 500_000
 
-=======
->>>>>>> 97208bd9
 
 @router.get("/products", response_model=List[Product], tags=["Products"])
 async def list_all_products():
@@ -149,7 +146,6 @@
         raise HTTPException(
             status_code=status.HTTP_404_NOT_FOUND, detail="Product not found"
         )
-<<<<<<< HEAD
 
     if product_to_update.is_protected:
         raise HTTPException(
@@ -159,8 +155,7 @@
                 "and cannot be modified/deleted. Try a non-protected product."
             ),
         )
-=======
->>>>>>> 97208bd9
+
 
     # Use ProductUpdate model to get clean update data
     update_data = ProductUpdate(
@@ -212,7 +207,6 @@
         raise HTTPException(
             status_code=status.HTTP_404_NOT_FOUND, detail="Product not found"
         )
-<<<<<<< HEAD
 
     product_to_delete = db.db["products"][product_index]
     if product_to_delete.is_protected:
@@ -223,8 +217,7 @@
                 "and cannot be modified/deleted. Try a non-protected product."
             ),
         )
-=======
->>>>>>> 97208bd9
+
 
     print(
         f"Deleting product {product_id}. Intended BFLA: No admin check performed."
@@ -284,7 +277,6 @@
             detail="Product not found, cannot update stock.",
         )
 
-<<<<<<< HEAD
     if product_exists.is_protected:
         print(
             f"Stock update attempted on protected product {product_exists.name} ({product_id})."
@@ -299,11 +291,8 @@
                     "Try a non-protected product or use the normal purchase flow."
                 ),
             )
-=======
-    if hasattr(product_exists, "is_protected") and product_exists.is_protected:
-        print(f"Updating stock for protected product {product_id}")
->>>>>>> 97208bd9
-
+
+   
     if not stock_to_update:
         # If product exists but stock record doesn't, create it (could happen if product was added without stock init)
         print(f"Stock record for product {product_id} not found. Creating one.")

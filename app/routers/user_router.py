from fastapi import APIRouter, HTTPException, status, Query, Depends, Security
from fastapi.security import OAuth2PasswordBearer
from typing import List, Optional
from uuid import UUID, uuid4  # Import uuid4 for generating UUIDs
from datetime import datetime, timezone

from .. import db
from ..models.user_models import (
    User,
    UserCreate,
    UserInDBBase,
    UserUpdate,
    CreditCard,
    CreditCardCreate,
    CreditCardUpdate,  # Import CreditCard models
)
from ..security import get_password_hash, decode_access_token
from ..security import (
    hash_credit_card_data,
    verify_credit_card_cvv,
)  # Assuming these exist in security.py
from ..models.order_models import TokenData  # For current_user dependency

router = APIRouter()

# OAuth2 scheme
oauth2_scheme = OAuth2PasswordBearer(
    tokenUrl="/api/auth/login"
)  # Updated tokenUrl for /api/ prefix


async def get_current_user(token: str = Depends(oauth2_scheme)) -> TokenData:
    credentials_exception = HTTPException(
        status_code=status.HTTP_401_UNAUTHORIZED,
        detail="Could not validate credentials",
        headers={"WWW-Authenticate": "Bearer"},
    )
    payload = decode_access_token(token)
    if payload is None:
        raise credentials_exception
    username: Optional[str] = payload.get("sub")
    user_id_val: Optional[UUID] = payload.get("user_id")
    is_admin_claim: Optional[bool] = payload.get("is_admin")

    if username is None or user_id_val is None:
        raise credentials_exception

    # If user_id_val is a string, convert to UUID; if already UUID, use as is
    if isinstance(user_id_val, str):
        try:
            user_id = UUID(user_id_val)
        except ValueError:
            raise credentials_exception
    elif isinstance(user_id_val, UUID):
        user_id = user_id_val
    else:
        raise credentials_exception

    user = db.db_users_by_id.get(user_id)
    if user is None:
        raise HTTPException(
            status_code=status.HTTP_401_UNAUTHORIZED, detail="User not found"
        )  # Changed to 401 for consistency
    return TokenData(
        username=user.username,
        user_id=user.user_id,
        is_admin=is_admin_claim if is_admin_claim is not None else False,
    )


# --- User Endpoints ---


# According to OpenAPI, /users POST is for creating a user with query params.
# This is similar to /auth/register. For now, implementing as per OpenAPI.
@router.post(
    "/users", response_model=User, status_code=status.HTTP_201_CREATED, tags=["Users"]
)
async def create_user_endpoint(
    username: str = Query(...),
    email: str = Query(...),
    password: str = Query(...),
    # is_admin: bool = Query(False) # OpenAPI doesn't list is_admin for this initial creation via /users
):
    existing_user_by_username = db.db_users_by_username.get(username)
    if existing_user_by_username:
        raise HTTPException(
            status_code=status.HTTP_400_BAD_REQUEST,
            detail=f"Username '{username}' already registered",
        )
    existing_user_by_email = db.db_users_by_email.get(email)
    if existing_user_by_email:
        raise HTTPException(
            status_code=status.HTTP_400_BAD_REQUEST,
            detail=f"Email '{email}' already registered",
        )

    hashed_password = get_password_hash(password)
    new_user = UserInDBBase(
        username=username, email=email, password_hash=hashed_password, is_admin=False
    )
    db.db["users"].append(new_user)
    db.db_users_by_id[new_user.user_id] = new_user
    db.db_users_by_username[new_user.username] = new_user
    db.db_users_by_email[new_user.email] = new_user
    return User.model_validate(new_user)


@router.get("/users/{user_id}", response_model=User, tags=["Users"])
async def get_user_by_id(
    user_id: UUID,
    # current_user: TokenData = Depends(get_current_user) # BOLA: No check initially
):
    user = db.db_users_by_id.get(user_id)
    if not user:
        raise HTTPException(
            status_code=status.HTTP_404_NOT_FOUND, detail="User not found"
        )
    # BOLA vulnerability: Any authenticated user can access any user's details by ID.
    # No check if current_user.user_id matches user_id from path.
    return User.model_validate(user)


@router.put("/users/{user_id}", response_model=User, tags=["Users"])
async def update_user(
    user_id: UUID,
    username: Optional[str] = Query(None),
    email: Optional[str] = Query(None),
    is_admin_param: Optional[bool] = Query(
        None, alias="is_admin"
    ),  # Parameter pollution target
    # current_user: TokenData = Depends(get_current_user) # BOLA: No check initially
):
    user_to_update = db.db_users_by_id.get(user_id)
    if not user_to_update:
        raise HTTPException(
            status_code=status.HTTP_404_NOT_FOUND, detail="User not found"
        )

    if hasattr(user_to_update, "is_protected") and user_to_update.is_protected:
        # Protected users can modify fields except their username. Email changes are allowed.
        username_change = username is not None and username != user_to_update.username
        if username_change:
            raise HTTPException(
                status_code=status.HTTP_403_FORBIDDEN,
                detail=(
                    f"User '{user_to_update.username}' is protected. Username cannot be changed. Other fields can be modified."
                ),
            )

    # BOLA: No check if current_user.user_id matches user_id from path.
    update_data = {}
    if username is not None:
        existing_username_user = db.db_users_by_username.get(username)
        if existing_username_user and existing_username_user.user_id != user_id:
            raise HTTPException(
                status_code=status.HTTP_400_BAD_REQUEST,
                detail=f"Username '{username}' already in use.",
            )
        update_data["username"] = username
    if email is not None:
        # Check if new email is already taken by another user
        existing_email_user = db.db_users_by_email.get(email)
        if existing_email_user and existing_email_user.user_id != user_id:
            raise HTTPException(
                status_code=status.HTTP_400_BAD_REQUEST,
                detail=f"Email '{email}' already in use.",
            )
        update_data["email"] = email

    # Parameter Pollution Vulnerability for is_admin:
    # A regular user can pass ?is_admin=true to escalate privileges.
    if is_admin_param is not None:
        print(
            f"Attempting to set is_admin to: {is_admin_param} for user {user_id} via query parameter."
        )  # Logging for demo
        update_data["is_admin"] = is_admin_param

    if not update_data:
        raise HTTPException(
            status_code=status.HTTP_400_BAD_REQUEST, detail="No update data provided"
        )

    old_username = user_to_update.username
    old_email = user_to_update.email
    for key, value in update_data.items():
        setattr(user_to_update, key, value)
    user_to_update.updated_at = datetime.now(timezone.utc)

    if "username" in update_data:
        db.db_users_by_username.pop(old_username, None)
        db.db_users_by_username[user_to_update.username] = user_to_update
    if "email" in update_data:
        db.db_users_by_email.pop(old_email, None)
        db.db_users_by_email[user_to_update.email] = user_to_update

    # Simulate saving back to DB (in-memory list)
    # No actual save needed as we are modifying the object in the list directly.

    return User.model_validate(user_to_update)


# BFLA Target: Initially, no admin check for deleting users.
@router.delete(
    "/users/{user_id}",
    status_code=status.HTTP_200_OK,
    tags=["Users"],
    response_model=dict,
)
async def delete_user(
    user_id: UUID,
    # current_user: TokenData = Depends(get_current_user) # BFLA: No check initially
):
    user_to_delete = db.db_users_by_id.get(user_id)
    if not user_to_delete:
        raise HTTPException(
            status_code=status.HTTP_404_NOT_FOUND, detail="User not found"
        )
    user_index = db.db["users"].index(user_to_delete)

    if hasattr(user_to_delete, "is_protected") and user_to_delete.is_protected:
        raise HTTPException(
            status_code=status.HTTP_403_FORBIDDEN,
            detail=(
                f"User '{user_to_delete.username}' is protected for demo purposes and cannot be deleted. "
                "Please try with a non-protected user or one you created."
            ),
        )

    # BFLA Vulnerability: Any authenticated user can delete any other user.
    # No check if current_user is admin.
    # Also, BOLA if current_user.user_id is not user_id and they can delete themselves (less of a BOLA then).
    print(
        f"User {user_id} being deleted. Intended BFLA: No admin check performed."
    )  # Logging for demo
    db.db["users"].pop(user_index)
    db.db_users_by_id.pop(user_id, None)
    db.db_users_by_username.pop(user_to_delete.username, None)
    db.db_users_by_email.pop(user_to_delete.email, None)

    # Also remove associated addresses and credit cards for hygiene, though not strictly part of BFLA demo
<<<<<<< HEAD
    db.db["addresses"] = [a for a in db.db["addresses"] if a.user_id != user_id]
    for addr_id, addr in list(db.db_addresses_by_id.items()):
        if addr.user_id == user_id:
            db.db_addresses_by_id.pop(addr_id, None)

    db.db["credit_cards"] = [
        cc for cc in db.db["credit_cards"] if cc.user_id != user_id
    ]
    for card_id, cc in list(db.db_credit_cards_by_id.items()):
        if cc.user_id == user_id:
            db.db_credit_cards_by_id.pop(card_id, None)
=======
    user_addresses = db.db_addresses_by_user_id.pop(user_id, [])
    for addr in user_addresses:
        db.db_addresses_by_id.pop(addr.address_id, None)

    user_cards = db.db_credit_cards_by_user_id.pop(user_id, [])
    for card in user_cards:
        db.db_credit_cards_by_id.pop(card.card_id, None)
>>>>>>> 77a63939
    # Orders might be kept for historical reasons or marked inactive.

    return {"message": "User deleted successfully"}


@router.get("/users", response_model=List[User], tags=["Users"])
async def list_users(current_user: TokenData = Depends(get_current_user)):
    """Get a list of all users - intentionally vulnerable for demonstration purposes.
    In a real application, this would be restricted to admins or have proper filtering.
    """
    # BOLA/BFLA Vulnerability: Any authenticated user can list all users
    print(
        f"User {current_user.username} (ID: {current_user.user_id}) is listing all users. Intentional vulnerability for demo."
    )

    # Return all users - this is the vulnerability
    return [User.model_validate(u) for u in db.db_users_by_id.values()]


## Credit Card Endpoints


@router.get(
    "/users/{user_id}/credit-cards",
    response_model=List[CreditCard],
    tags=["Credit Cards"],
)
async def list_user_credit_cards(user_id: UUID):
    """List all credit cards for a specific user.

    BOLA Vulnerability: No ownership check; any authenticated or unauthenticated
    caller can list cards for any user_id.
    """
    user_exists = db.db_users_by_id.get(user_id)
    if not user_exists:
        raise HTTPException(
            status_code=status.HTTP_404_NOT_FOUND, detail="User not found"
        )

    user_credit_cards = [
        CreditCard.model_validate(cc)
<<<<<<< HEAD
        for cc in db.db_credit_cards_by_id.values()
        if cc.user_id == user_id
=======
        for cc in db.db_credit_cards_by_user_id.get(user_id, [])
>>>>>>> 77a63939
    ]
    print(
        f"User {user_id} credit cards being listed. Intended BOLA: No owner check performed."
    )
    return user_credit_cards


@router.get(
    "/users/{user_id}/credit-cards/{card_id}",
    response_model=CreditCard,
    tags=["Credit Cards"],
)
async def get_user_credit_card_by_id(user_id: UUID, card_id: UUID):
    """Get a specific credit card by ID for a given user."""
    user_exists = db.db_users_by_id.get(user_id)
    if not user_exists:
        raise HTTPException(
            status_code=status.HTTP_404_NOT_FOUND, detail="User not found"
        )

    credit_card = db.db_credit_cards_by_id.get(card_id)
    if credit_card and credit_card.user_id != user_id:
        credit_card = None
    if not credit_card:
        raise HTTPException(
            status_code=status.HTTP_404_NOT_FOUND,
            detail="Credit card not found for this user.",
        )

    return CreditCard.model_validate(credit_card)


@router.post(
    "/users/{user_id}/credit-cards",
    response_model=CreditCard,
    status_code=status.HTTP_201_CREATED,
    tags=["Credit Cards"],
)
async def add_credit_card_to_user(
    user_id: UUID,
    cardholder_name: str = Query(..., description="Name of the cardholder"),
    card_number: str = Query(
        ..., min_length=13, max_length=19, description="Full credit card number"
    ),
    expiry_month: str = Query(
        ..., pattern=r"^0[1-9]|1[0-2]$", description="Expiry month (MM)"
    ),
    expiry_year: str = Query(
        ..., pattern=r"^20[2-9][0-9]$", description="Expiry year (YYYY)"
    ),
    cvv: Optional[str] = Query(
        None, min_length=3, max_length=4, description="Card Verification Value"
    ),
    is_default: bool = Query(
        False, description="Whether this is the default credit card"
    ),
):
    """Add a new credit card to a user's profile via query parameters."""
    user_exists = db.db_users_by_id.get(user_id)
    if not user_exists:
        raise HTTPException(
            status_code=status.HTTP_404_NOT_FOUND, detail="User not found"
        )

    card_data = CreditCardCreate(
        cardholder_name=cardholder_name,
        card_number=card_number,
        expiry_month=expiry_month,
        expiry_year=expiry_year,
        cvv=cvv,
        is_default=is_default,
    )

    card_number_hash = hash_credit_card_data(card_data.card_number)
    cvv_hash = hash_credit_card_data(card_data.cvv) if card_data.cvv else None
    card_last_four = card_data.card_number[-4:]

    new_card_in_db = db.CreditCardInDBBase(
        user_id=user_id,
        cardholder_name=card_data.cardholder_name,
        expiry_month=card_data.expiry_month,
        expiry_year=card_data.expiry_year,
        is_default=card_data.is_default,
        card_number_hash=card_number_hash,
        card_last_four=card_last_four,
        cvv_hash=cvv_hash,
        is_protected=False,
    )
<<<<<<< HEAD
    db.db["credit_cards"].append(new_card_in_db)
    db.db_credit_cards_by_id[new_card_in_db.card_id] = new_card_in_db

    user_cards = [c for c in db.db_credit_cards_by_id.values() if c.user_id == user_id]
=======
    db.db_credit_cards_by_id[new_card_in_db.card_id] = new_card_in_db
    db.db_credit_cards_by_user_id.setdefault(user_id, []).append(new_card_in_db)

    user_cards = db.db_credit_cards_by_user_id.get(user_id, [])
>>>>>>> 77a63939
    if len(user_cards) == 1:
        new_card_in_db.is_default = True

    if is_default:
        for card_item in user_cards:
            if card_item.card_id != new_card_in_db.card_id:
                card_item.is_default = False
        new_card_in_db.is_default = True
    print(
        f"Credit card added for user {user_id}. Intended BOLA: No owner check performed."
    )
    return CreditCard.model_validate(new_card_in_db)


@router.put(
    "/users/{user_id}/credit-cards/{card_id}",
    response_model=CreditCard,
    tags=["Credit Cards"],
)
async def update_user_credit_card(
    user_id: UUID,
    card_id: UUID,
    cardholder_name: Optional[str] = Query(None, description="Name of the cardholder"),
    expiry_month: Optional[str] = Query(
        None, pattern=r"^0[1-9]|1[0-2]$", description="Expiry month (MM)"
    ),
    expiry_year: Optional[str] = Query(
        None, pattern=r"^20[2-9][0-9]$", description="Expiry year (YYYY)"
    ),
    is_default: Optional[bool] = Query(
        None, description="Whether this is the default credit card"
    ),
):
    """Update an existing credit card's details for a user."""
    user_exists = db.db_users_by_id.get(user_id)
    if not user_exists:
        raise HTTPException(
            status_code=status.HTTP_404_NOT_FOUND, detail="User not found"
        )

    credit_card_to_update = db.db_credit_cards_by_id.get(card_id)
    if credit_card_to_update and credit_card_to_update.user_id != user_id:
        credit_card_to_update = None
    if not credit_card_to_update:
        raise HTTPException(
            status_code=status.HTTP_404_NOT_FOUND,
            detail="Credit card not found for this user.",
        )

    owner_user: Optional[UserInDBBase] = db.db_users_by_id.get(user_id)
    if not owner_user:
        raise HTTPException(
            status_code=status.HTTP_404_NOT_FOUND, detail="Owner user not found."
        )

    update_data_dict = {}
    if cardholder_name is not None:
        update_data_dict["cardholder_name"] = cardholder_name
    if expiry_month is not None:
        update_data_dict["expiry_month"] = expiry_month
    if expiry_year is not None:
        update_data_dict["expiry_year"] = expiry_year
    if is_default is not None:
        update_data_dict["is_default"] = is_default

    if not update_data_dict:
        raise HTTPException(
            status_code=status.HTTP_400_BAD_REQUEST, detail="No update data provided"
        )

    # If is_default is True, simply make this card default and unset others.

    for key, value in update_data_dict.items():
        setattr(credit_card_to_update, key, value)

    if update_data_dict.get("is_default") is True:
<<<<<<< HEAD
        for card_item in db.db_credit_cards_by_id.values():
            if card_item.user_id == user_id and card_item.card_id != card_id:
=======
        for card_item in db.db_credit_cards_by_user_id.get(user_id, []):
            if card_item.card_id != card_id:
>>>>>>> 77a63939
                card_item.is_default = False

    credit_card_to_update.updated_at = datetime.now(timezone.utc)
    print(
        f"Credit card {card_id} for user {user_id} updated. Intended BOLA: No owner check performed."
    )
    return CreditCard.model_validate(credit_card_to_update)


@router.delete(
    "/users/{user_id}/credit-cards/{card_id}",
    status_code=status.HTTP_200_OK,
    tags=["Credit Cards"],
    response_model=dict,
)
async def delete_user_credit_card(user_id: UUID, card_id: UUID):
    """Delete a specific credit card for a given user."""
    user_exists = db.db_users_by_id.get(user_id)
    if not user_exists:
        raise HTTPException(
            status_code=status.HTTP_404_NOT_FOUND, detail="User not found"
        )

    card_to_delete = db.db_credit_cards_by_id.get(card_id)
    if not card_to_delete or card_to_delete.user_id != user_id:
        raise HTTPException(
            status_code=status.HTTP_404_NOT_FOUND,
            detail="Credit card not found for this user.",
        )
    card_index = db.db["credit_cards"].index(card_to_delete)

    owner_user = db.db_users_by_id.get(user_id)
    if owner_user and owner_user.is_protected:
<<<<<<< HEAD
        remaining = [
            cc for cc in db.db_credit_cards_by_id.values() if cc.user_id == user_id
        ]
=======
        remaining = db.db_credit_cards_by_user_id.get(user_id, [])
>>>>>>> 77a63939
        if len(remaining) <= 1:
            raise HTTPException(
                status_code=status.HTTP_403_FORBIDDEN,
                detail=(
                    f"Protected user '{owner_user.username}' must have at least one credit card. "
                    "Cannot delete the last one."
                ),
            )

    was_default = card_to_delete.is_default
<<<<<<< HEAD
    db.db["credit_cards"].pop(card_index)
    db.db_credit_cards_by_id.pop(card_id, None)

    if was_default:
        remaining_user_cards = [
            cc for cc in db.db_credit_cards_by_id.values() if cc.user_id == user_id
        ]
=======
    db.db_credit_cards_by_id.pop(card_id, None)
    user_card_list = db.db_credit_cards_by_user_id.get(user_id, [])
    if card_to_delete in user_card_list:
        user_card_list.remove(card_to_delete)
        if not user_card_list:
            db.db_credit_cards_by_user_id.pop(user_id, None)

    if was_default:
        remaining_user_cards = db.db_credit_cards_by_user_id.get(user_id, [])
>>>>>>> 77a63939
        if remaining_user_cards and not any(c.is_default for c in remaining_user_cards):
            remaining_user_cards[0].is_default = True
            print(
                f"Card {remaining_user_cards[0].card_id} made default for user {user_id} after deleting previous default."
            )

    print(
        f"Credit card {card_id} for user {user_id} deleted. Intended BOLA: No owner check performed."
    )
    return {"message": "Credit card deleted successfully"}<|MERGE_RESOLUTION|>--- conflicted
+++ resolved
@@ -12,6 +12,7 @@
     UserUpdate,
     CreditCard,
     CreditCardCreate,
+    CreditCardInDBBase, # Added this import
     CreditCardUpdate,  # Import CreditCard models
 )
 from ..security import get_password_hash, decode_access_token
@@ -99,7 +100,7 @@
     new_user = UserInDBBase(
         username=username, email=email, password_hash=hashed_password, is_admin=False
     )
-    db.db["users"].append(new_user)
+    db.db["users"].append(new_user) # Keep for now if other parts of code rely on it
     db.db_users_by_id[new_user.user_id] = new_user
     db.db_users_by_username[new_user.username] = new_user
     db.db_users_by_email[new_user.email] = new_user
@@ -138,7 +139,6 @@
         )
 
     if hasattr(user_to_update, "is_protected") and user_to_update.is_protected:
-        # Protected users can modify fields except their username. Email changes are allowed.
         username_change = username is not None and username != user_to_update.username
         if username_change:
             raise HTTPException(
@@ -148,7 +148,6 @@
                 ),
             )
 
-    # BOLA: No check if current_user.user_id matches user_id from path.
     update_data = {}
     if username is not None:
         existing_username_user = db.db_users_by_username.get(username)
@@ -159,7 +158,6 @@
             )
         update_data["username"] = username
     if email is not None:
-        # Check if new email is already taken by another user
         existing_email_user = db.db_users_by_email.get(email)
         if existing_email_user and existing_email_user.user_id != user_id:
             raise HTTPException(
@@ -168,12 +166,10 @@
             )
         update_data["email"] = email
 
-    # Parameter Pollution Vulnerability for is_admin:
-    # A regular user can pass ?is_admin=true to escalate privileges.
     if is_admin_param is not None:
         print(
             f"Attempting to set is_admin to: {is_admin_param} for user {user_id} via query parameter."
-        )  # Logging for demo
+        )
         update_data["is_admin"] = is_admin_param
 
     if not update_data:
@@ -187,20 +183,18 @@
         setattr(user_to_update, key, value)
     user_to_update.updated_at = datetime.now(timezone.utc)
 
-    if "username" in update_data:
+    if "username" in update_data and update_data["username"] != old_username :
         db.db_users_by_username.pop(old_username, None)
         db.db_users_by_username[user_to_update.username] = user_to_update
-    if "email" in update_data:
+    if "email" in update_data and update_data["email"] != old_email:
         db.db_users_by_email.pop(old_email, None)
         db.db_users_by_email[user_to_update.email] = user_to_update
-
-    # Simulate saving back to DB (in-memory list)
-    # No actual save needed as we are modifying the object in the list directly.
+    
+    # db.db_users_by_id already holds the updated user_to_update object reference
 
     return User.model_validate(user_to_update)
 
 
-# BFLA Target: Initially, no admin check for deleting users.
 @router.delete(
     "/users/{user_id}",
     status_code=status.HTTP_200_OK,
@@ -209,14 +203,12 @@
 )
 async def delete_user(
     user_id: UUID,
-    # current_user: TokenData = Depends(get_current_user) # BFLA: No check initially
 ):
     user_to_delete = db.db_users_by_id.get(user_id)
     if not user_to_delete:
         raise HTTPException(
             status_code=status.HTTP_404_NOT_FOUND, detail="User not found"
         )
-    user_index = db.db["users"].index(user_to_delete)
 
     if hasattr(user_to_delete, "is_protected") and user_to_delete.is_protected:
         raise HTTPException(
@@ -227,40 +219,33 @@
             ),
         )
 
-    # BFLA Vulnerability: Any authenticated user can delete any other user.
-    # No check if current_user is admin.
-    # Also, BOLA if current_user.user_id is not user_id and they can delete themselves (less of a BOLA then).
     print(
         f"User {user_id} being deleted. Intended BFLA: No admin check performed."
-    )  # Logging for demo
-    db.db["users"].pop(user_index)
+    )
+    
+    # Remove from old list-based storage if it's still populated
+    if user_to_delete in db.db["users"]:
+        db.db["users"].remove(user_to_delete)
+        
+    # Remove from new dictionary-based indexes
     db.db_users_by_id.pop(user_id, None)
     db.db_users_by_username.pop(user_to_delete.username, None)
     db.db_users_by_email.pop(user_to_delete.email, None)
 
-    # Also remove associated addresses and credit cards for hygiene, though not strictly part of BFLA demo
-<<<<<<< HEAD
-    db.db["addresses"] = [a for a in db.db["addresses"] if a.user_id != user_id]
-    for addr_id, addr in list(db.db_addresses_by_id.items()):
-        if addr.user_id == user_id:
-            db.db_addresses_by_id.pop(addr_id, None)
-
-    db.db["credit_cards"] = [
-        cc for cc in db.db["credit_cards"] if cc.user_id != user_id
-    ]
-    for card_id, cc in list(db.db_credit_cards_by_id.items()):
-        if cc.user_id == user_id:
-            db.db_credit_cards_by_id.pop(card_id, None)
-=======
-    user_addresses = db.db_addresses_by_user_id.pop(user_id, [])
-    for addr in user_addresses:
+    # Remove associated addresses
+    user_addresses_to_remove = db.db_addresses_by_user_id.pop(user_id, [])
+    for addr in user_addresses_to_remove:
         db.db_addresses_by_id.pop(addr.address_id, None)
-
-    user_cards = db.db_credit_cards_by_user_id.pop(user_id, [])
-    for card in user_cards:
+        if addr in db.db["addresses"]: # Remove from old list if present
+            db.db["addresses"].remove(addr)
+
+
+    # Remove associated credit cards
+    user_cards_to_remove = db.db_credit_cards_by_user_id.pop(user_id, [])
+    for card in user_cards_to_remove:
         db.db_credit_cards_by_id.pop(card.card_id, None)
->>>>>>> 77a63939
-    # Orders might be kept for historical reasons or marked inactive.
+        if card in db.db["credit_cards"]: # Remove from old list if present
+            db.db["credit_cards"].remove(card)
 
     return {"message": "User deleted successfully"}
 
@@ -270,28 +255,26 @@
     """Get a list of all users - intentionally vulnerable for demonstration purposes.
     In a real application, this would be restricted to admins or have proper filtering.
     """
-    # BOLA/BFLA Vulnerability: Any authenticated user can list all users
     print(
         f"User {current_user.username} (ID: {current_user.user_id}) is listing all users. Intentional vulnerability for demo."
     )
-
-    # Return all users - this is the vulnerability
     return [User.model_validate(u) for u in db.db_users_by_id.values()]
 
 
-## Credit Card Endpoints
-
+## Credit Card Endpoints ##
+# Note: These endpoints are defined here but the OpenAPI spec and user_profile_router.py
+# place them under "/users/{user_id}/credit-cards".
+# Assuming the user_profile_router.py is the one being actively used and refactored.
+# If these are also active and need fixing, the same logic from user_profile_router.py should be applied here.
 
 @router.get(
     "/users/{user_id}/credit-cards",
     response_model=List[CreditCard],
-    tags=["Credit Cards"],
-)
-async def list_user_credit_cards(user_id: UUID):
+    tags=["Credit Cards"], # Changed tag to match user_profile_router
+)
+async def list_user_credit_cards(user_id: UUID): # Removed Depends(get_current_user) to match observed BOLA
     """List all credit cards for a specific user.
-
-    BOLA Vulnerability: No ownership check; any authenticated or unauthenticated
-    caller can list cards for any user_id.
+    BOLA Vulnerability: No ownership check.
     """
     user_exists = db.db_users_by_id.get(user_id)
     if not user_exists:
@@ -299,15 +282,8 @@
             status_code=status.HTTP_404_NOT_FOUND, detail="User not found"
         )
 
-    user_credit_cards = [
-        CreditCard.model_validate(cc)
-<<<<<<< HEAD
-        for cc in db.db_credit_cards_by_id.values()
-        if cc.user_id == user_id
-=======
-        for cc in db.db_credit_cards_by_user_id.get(user_id, [])
->>>>>>> 77a63939
-    ]
+    user_card_objects = db.db_credit_cards_by_user_id.get(user_id, [])
+    user_credit_cards = [CreditCard.model_validate(cc) for cc in user_card_objects]
     print(
         f"User {user_id} credit cards being listed. Intended BOLA: No owner check performed."
     )
@@ -317,9 +293,9 @@
 @router.get(
     "/users/{user_id}/credit-cards/{card_id}",
     response_model=CreditCard,
-    tags=["Credit Cards"],
-)
-async def get_user_credit_card_by_id(user_id: UUID, card_id: UUID):
+    tags=["Credit Cards"], # Changed tag
+)
+async def get_user_credit_card_by_id(user_id: UUID, card_id: UUID): # Removed Depends(get_current_user)
     """Get a specific credit card by ID for a given user."""
     user_exists = db.db_users_by_id.get(user_id)
     if not user_exists:
@@ -328,14 +304,11 @@
         )
 
     credit_card = db.db_credit_cards_by_id.get(card_id)
-    if credit_card and credit_card.user_id != user_id:
-        credit_card = None
-    if not credit_card:
+    if not credit_card or credit_card.user_id != user_id: # Check ownership against path user_id
         raise HTTPException(
             status_code=status.HTTP_404_NOT_FOUND,
             detail="Credit card not found for this user.",
         )
-
     return CreditCard.model_validate(credit_card)
 
 
@@ -343,9 +316,9 @@
     "/users/{user_id}/credit-cards",
     response_model=CreditCard,
     status_code=status.HTTP_201_CREATED,
-    tags=["Credit Cards"],
-)
-async def add_credit_card_to_user(
+    tags=["Credit Cards"], # Changed tag
+)
+async def add_credit_card_to_user( # Removed Depends(get_current_user)
     user_id: UUID,
     cardholder_name: str = Query(..., description="Name of the cardholder"),
     card_number: str = Query(
@@ -380,11 +353,11 @@
         is_default=is_default,
     )
 
-    card_number_hash = hash_credit_card_data(card_data.card_number)
+    card_number_hash = hash_credit_card_data(card_data.card_number) # Uses security.hash_credit_card_data
     cvv_hash = hash_credit_card_data(card_data.cvv) if card_data.cvv else None
     card_last_four = card_data.card_number[-4:]
 
-    new_card_in_db = db.CreditCardInDBBase(
+    new_card_in_db = CreditCardInDBBase( # Explicitly use CreditCardInDBBase from user_models
         user_id=user_id,
         cardholder_name=card_data.cardholder_name,
         expiry_month=card_data.expiry_month,
@@ -393,27 +366,24 @@
         card_number_hash=card_number_hash,
         card_last_four=card_last_four,
         cvv_hash=cvv_hash,
-        is_protected=False,
-    )
-<<<<<<< HEAD
-    db.db["credit_cards"].append(new_card_in_db)
-    db.db_credit_cards_by_id[new_card_in_db.card_id] = new_card_in_db
-
-    user_cards = [c for c in db.db_credit_cards_by_id.values() if c.user_id == user_id]
-=======
+        is_protected=False, # New cards are not protected by default
+    )
+    
     db.db_credit_cards_by_id[new_card_in_db.card_id] = new_card_in_db
     db.db_credit_cards_by_user_id.setdefault(user_id, []).append(new_card_in_db)
+    if new_card_in_db not in db.db["credit_cards"]: # Add to old list if not already there (idempotency)
+         db.db["credit_cards"].append(new_card_in_db)
+
 
     user_cards = db.db_credit_cards_by_user_id.get(user_id, [])
->>>>>>> 77a63939
-    if len(user_cards) == 1:
+    if len(user_cards) == 1: # If this is the first card
         new_card_in_db.is_default = True
-
-    if is_default:
+    elif is_default: # If this card is marked as default
         for card_item in user_cards:
             if card_item.card_id != new_card_in_db.card_id:
                 card_item.is_default = False
-        new_card_in_db.is_default = True
+        new_card_in_db.is_default = True # Ensure the new card is set
+        
     print(
         f"Credit card added for user {user_id}. Intended BOLA: No owner check performed."
     )
@@ -423,9 +393,9 @@
 @router.put(
     "/users/{user_id}/credit-cards/{card_id}",
     response_model=CreditCard,
-    tags=["Credit Cards"],
-)
-async def update_user_credit_card(
+    tags=["Credit Cards"], # Changed tag
+)
+async def update_user_credit_card( # Removed Depends(get_current_user)
     user_id: UUID,
     card_id: UUID,
     cardholder_name: Optional[str] = Query(None, description="Name of the cardholder"),
@@ -447,19 +417,18 @@
         )
 
     credit_card_to_update = db.db_credit_cards_by_id.get(card_id)
-    if credit_card_to_update and credit_card_to_update.user_id != user_id:
-        credit_card_to_update = None
-    if not credit_card_to_update:
+    if not credit_card_to_update or credit_card_to_update.user_id != user_id:
         raise HTTPException(
             status_code=status.HTTP_404_NOT_FOUND,
             detail="Credit card not found for this user.",
         )
 
-    owner_user: Optional[UserInDBBase] = db.db_users_by_id.get(user_id)
-    if not owner_user:
-        raise HTTPException(
-            status_code=status.HTTP_404_NOT_FOUND, detail="Owner user not found."
-        )
+    owner_user: Optional[UserInDBBase] = db.db_users_by_id.get(user_id) # Already got user_exists
+    # No need for this check if user_exists is confirmed:
+    # if not owner_user:
+    #     raise HTTPException(
+    #         status_code=status.HTTP_404_NOT_FOUND, detail="Owner user not found."
+    #     )
 
     update_data_dict = {}
     if cardholder_name is not None:
@@ -476,20 +445,14 @@
             status_code=status.HTTP_400_BAD_REQUEST, detail="No update data provided"
         )
 
-    # If is_default is True, simply make this card default and unset others.
-
     for key, value in update_data_dict.items():
         setattr(credit_card_to_update, key, value)
 
     if update_data_dict.get("is_default") is True:
-<<<<<<< HEAD
-        for card_item in db.db_credit_cards_by_id.values():
-            if card_item.user_id == user_id and card_item.card_id != card_id:
-=======
         for card_item in db.db_credit_cards_by_user_id.get(user_id, []):
             if card_item.card_id != card_id:
->>>>>>> 77a63939
                 card_item.is_default = False
+        credit_card_to_update.is_default = True # Ensure target card is set
 
     credit_card_to_update.updated_at = datetime.now(timezone.utc)
     print(
@@ -501,10 +464,10 @@
 @router.delete(
     "/users/{user_id}/credit-cards/{card_id}",
     status_code=status.HTTP_200_OK,
-    tags=["Credit Cards"],
+    tags=["Credit Cards"], # Changed tag
     response_model=dict,
 )
-async def delete_user_credit_card(user_id: UUID, card_id: UUID):
+async def delete_user_credit_card(user_id: UUID, card_id: UUID): # Removed Depends(get_current_user)
     """Delete a specific credit card for a given user."""
     user_exists = db.db_users_by_id.get(user_id)
     if not user_exists:
@@ -518,17 +481,10 @@
             status_code=status.HTTP_404_NOT_FOUND,
             detail="Credit card not found for this user.",
         )
-    card_index = db.db["credit_cards"].index(card_to_delete)
-
-    owner_user = db.db_users_by_id.get(user_id)
+
+    owner_user = db.db_users_by_id.get(user_id) # user_exists is already owner_user
     if owner_user and owner_user.is_protected:
-<<<<<<< HEAD
-        remaining = [
-            cc for cc in db.db_credit_cards_by_id.values() if cc.user_id == user_id
-        ]
-=======
         remaining = db.db_credit_cards_by_user_id.get(user_id, [])
->>>>>>> 77a63939
         if len(remaining) <= 1:
             raise HTTPException(
                 status_code=status.HTTP_403_FORBIDDEN,
@@ -539,15 +495,9 @@
             )
 
     was_default = card_to_delete.is_default
-<<<<<<< HEAD
-    db.db["credit_cards"].pop(card_index)
-    db.db_credit_cards_by_id.pop(card_id, None)
-
-    if was_default:
-        remaining_user_cards = [
-            cc for cc in db.db_credit_cards_by_id.values() if cc.user_id == user_id
-        ]
-=======
+
+    if card_to_delete in db.db["credit_cards"]:
+        db.db["credit_cards"].remove(card_to_delete)
     db.db_credit_cards_by_id.pop(card_id, None)
     user_card_list = db.db_credit_cards_by_user_id.get(user_id, [])
     if card_to_delete in user_card_list:
@@ -555,9 +505,9 @@
         if not user_card_list:
             db.db_credit_cards_by_user_id.pop(user_id, None)
 
+
     if was_default:
         remaining_user_cards = db.db_credit_cards_by_user_id.get(user_id, [])
->>>>>>> 77a63939
         if remaining_user_cards and not any(c.is_default for c in remaining_user_cards):
             remaining_user_cards[0].is_default = True
             print(
